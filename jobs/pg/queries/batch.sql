-- name: InsertIntoBatches :one
INSERT INTO batches (id, app, op, context, status, reqat)
VALUES ($1, $2, $3, $4, $5, $6)
RETURNING id;

-- name: InsertIntoBatchRows :exec
INSERT INTO batchrows (batch, line, input, status, reqat)
VALUES ($1, $2, $3, 'queued', $4);

-- name: BulkInsertIntoBatchRows :execrows
INSERT INTO batchrows (batch, line, input, status, reqat) 
VALUES 
    (unnest(@batch::uuid[]), unnest(@line::int[]), unnest(@input::jsonb[]), 'queued', unnest(@reqat::timestamp[]));

-- name: GetBatchStatus :one
SELECT status
FROM batches
WHERE id = $1;

-- name: GetBatchStatusAndOutputFiles :one
SELECT a.status, a.outputfiles, b.res
FROM batches a
JOIN batchrows b
ON b.batch = a.id
WHERE a.id = $1;


-- name: FetchBatchRowsForBatchDone :many
SELECT line, status, res, messages
FROM batchrows
WHERE batch = $1;

-- name: UpdateBatchRowsSlowQuery :exec
UPDATE batchrows
SET status = $2, doneat = $3, res = $4, messages = $5, doneby = $6
WHERE rowid = $1;

-- name: UpdateBatchOutputFiles :exec
UPDATE batches
SET outputfiles = $2
WHERE id = $1;

-- name: UpdateBatchRowsBatchJob :exec
UPDATE batchrows
SET status = $2, doneat = $3, res = $4, blobrows = $5, messages = $6, doneby = $7
WHERE rowid = $1;


-- name: FetchBlockOfRows :many
SELECT batches.app, batches.status, batches.op, batches.context, batchrows.batch, batchrows.rowid, batchrows.line, batchrows.input
FROM batchrows
INNER JOIN batches ON batchrows.batch = batches.id
WHERE batchrows.status = $1 AND batches.status != 'wait'
LIMIT $2
FOR UPDATE OF batchrows SKIP LOCKED;


-- name: UpdateBatchRowsStatus :exec
UPDATE batchrows
SET status = $1
WHERE rowid = ANY($2::bigint[]);

-- name: GetCompletedBatches :many
SELECT id
FROM batches
WHERE status IN ('success', 'failed', 'aborted')
FOR UPDATE;

-- name: GetBatchByID :one
SELECT id, app, op, context, inputfile, status, reqat, doneat, outputfiles, nsuccess, nfailed, naborted
FROM batches
WHERE id = $1 
FOR UPDATE;

-- name: GetPendingBatchRows :many
SELECT rowid, line, input, status, reqat, doneat, res, blobrows, messages, doneby
FROM batchrows
WHERE batch = $1 AND status IN ('queued', 'inprog')
FOR UPDATE; 

-- name: GetBatchRowsByBatchIDSorted :many
SELECT rowid, line, input, status, reqat, doneat, res, blobrows, messages, doneby
FROM batchrows
WHERE batch = $1
ORDER BY line
FOR UPDATE;

-- name: GetProcessedBatchRowsByBatchIDSorted :many
SELECT rowid, line, input, status, reqat, doneat, res, blobrows, messages, doneby
FROM batchrows
WHERE batch = $1 AND status IN ('success', 'failed')
ORDER BY line
FOR UPDATE;

-- name: CountBatchRowsByBatchIDAndStatus :one
SELECT COUNT(*)
FROM batchrows
WHERE batch = $1 AND status IN ($2, $3);

-- name: UpdateBatchSummary :exec
UPDATE batches
SET status = $2, doneat = $3, outputfiles = $4, nsuccess = $5, nfailed = $6, naborted = $7
WHERE id = $1;

-- name: UpdateBatchSummaryOnAbort :exec
UPDATE batches
SET status = $2, doneat = $3, naborted = $4
WHERE id = $1;

-- name: UpdateBatchCounters :exec
UPDATE batches
SET nsuccess = COALESCE(nsuccess, 0) + $2,
    nfailed = COALESCE(nfailed, 0) + $3,
    naborted = COALESCE(naborted, 0) + $4
WHERE id = $1;

-- name: GetBatchRowsByBatchID :many
SELECT * FROM batchrows WHERE batch = $1;

-- name: UpdateBatchStatus :exec
UPDATE batches
SET status = $2, doneat = $3, outputfiles = $4, nsuccess = $5, nfailed = $6, naborted = $7
WHERE id = $1;

-- name: GetBatchRowsCount :one
SELECT COUNT(*) FROM batchrows WHERE batch = $1;

-- name: UpdateBatchRowStatus :exec
UPDATE batchrows
SET status = $2
WHERE rowid = $1;

<<<<<<< HEAD
-- name: InsertBatchFile :exec
INSERT INTO batch_files (
    batch_id,
    object_id,
    filename,
    size,
    checksum,
    content_type,
    status,
    received_at,
    metadata
) VALUES (
    $1, $2, $3, $4, $5, $6, $7, $8, $9
);
=======

-- name: UpdateBatchResult :exec
UPDATE batches
SET outputfiles = $1,
   status = $2,
   doneat = $3
 WHERE id = $4;
>>>>>>> b62894c3
<|MERGE_RESOLUTION|>--- conflicted
+++ resolved
@@ -67,7 +67,7 @@
 FOR UPDATE;
 
 -- name: GetBatchByID :one
-SELECT id, app, op, context, inputfile, status, reqat, doneat, outputfiles, nsuccess, nfailed, naborted
+SELECT *
 FROM batches
 WHERE id = $1 
 FOR UPDATE;
@@ -130,7 +130,6 @@
 SET status = $2
 WHERE rowid = $1;
 
-<<<<<<< HEAD
 -- name: InsertBatchFile :exec
 INSERT INTO batch_files (
     batch_id,
@@ -145,12 +144,10 @@
 ) VALUES (
     $1, $2, $3, $4, $5, $6, $7, $8, $9
 );
-=======
 
 -- name: UpdateBatchResult :exec
 UPDATE batches
 SET outputfiles = $1,
    status = $2,
    doneat = $3
- WHERE id = $4;
->>>>>>> b62894c3
+ WHERE id = $4;